--- conflicted
+++ resolved
@@ -1,9 +1,8 @@
-<<<<<<< HEAD
-from typing import Callable, Optional
+from typing import Callable, List, Optional, Protocol, Tuple
 
-from qtpy.QtCore import QObject
+from qtpy.QtCore import QObject, Signal
 from qtpy.QtGui import QDoubleValidator, QValidator
-from qtpy.QtWidgets import QLayout, QLayoutItem, QLineEdit, QWidget
+from qtpy.QtWidgets import QGridLayout, QLineEdit, QWidget
 
 
 class PositiveDoubleValidator(QDoubleValidator):
@@ -25,9 +24,12 @@
 
 
 class PositiveDoubleLineEdit(QLineEdit):
-    def __init__(self, parent: Optional[QWidget]) -> None:
+    valueChanged = Signal()
+
+    def __init__(self, parent: Optional[QWidget] = None) -> None:
         super().__init__(parent)
         self.setValidator(PositiveDoubleValidator())
+        self.editingFinished.connect(self.valueChanged)
 
     def setValue(self, value: float) -> None:
         text = str(value)
@@ -42,15 +44,28 @@
         return float(self.text())
 
 
-def readonly_lineedit() -> QLineEdit:
-=======
-from typing import Callable, List, Optional, Protocol, Tuple
+class DoubleLineEdit(QLineEdit):
+    valueChanged = Signal()
 
-from qtpy.QtWidgets import QGridLayout, QLineEdit, QWidget
+    def __init__(self, parent: Optional[QWidget] = None) -> None:
+        super().__init__(parent)
+        self.setValidator(QDoubleValidator())
+        self.editingFinished.connect(self.valueChanged)
+
+    def setValue(self, value: float) -> None:
+        text = str(value)
+        state, text, _ = self.validator().validate(text, 0)
+        if state != QValidator.State.Acceptable:
+            raise ValueError("Value must be a positive real number.")
+        if text != self.text():
+            self.setText(str(value))
+            self.editingFinished.emit()
+
+    def value(self) -> float:
+        return float(self.text())
 
 
 def readonly_lineedit(text: Optional[str] = None) -> QLineEdit:
->>>>>>> 7019eac8
     widget = QLineEdit()
     if text is not None:
         widget.setText(text)
