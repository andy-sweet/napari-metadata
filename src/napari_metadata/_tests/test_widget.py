from typing import TYPE_CHECKING, Tuple

import numpy as np
from napari.components import ViewerModel
from napari.layers import Image

from napari_metadata import QMetadataWidget
from napari_metadata._axis_type import AxisType
from napari_metadata._model import (
    EXTRA_METADATA_KEY,
    ExtraMetadata,
<<<<<<< HEAD
    OriginalMetadata,
    SpaceAxis,
    SpaceUnits,
=======
    SpaceAxis,
    SpaceUnits,
    TimeAxis,
    TimeUnits,
>>>>>>> 201758d5
    get_layer_axis_names,
    get_layer_axis_types,
    get_layer_axis_unit_names,
)

if TYPE_CHECKING:
    from pytestqt.qtbot import QtBot


def test_init_with_no_layers(qtbot: "QtBot"):
    viewer = ViewerModel()
    assert viewer.layers.selection == set()

    widget = make_metadata_widget(qtbot, viewer)

    assert are_axis_widgets_visible(widget) == (False, False)


def test_init_with_one_selected_2d_image(qtbot: "QtBot"):
    viewer = ViewerModel()
    viewer.add_image(np.empty((4, 3)))
    assert viewer.layers.selection == {viewer.layers[0]}

    widget = make_metadata_widget(qtbot, viewer)

    assert axis_names(widget) == ("0", "1")
    assert are_axis_widgets_visible(widget) == (True, True)


def test_init_with_one_selected_2d_rgb_image(qtbot: "QtBot"):
    viewer = ViewerModel()
    viewer.add_image(np.empty((5, 4, 3)), rgb=True)
    assert viewer.layers.selection == {viewer.layers[0]}

    widget = make_metadata_widget(qtbot, viewer)

    assert axis_names(widget) == ("0", "1")
    assert are_axis_widgets_visible(widget) == (True, True)


def test_init_with_one_unselected_2d_image_and_one_selected_3d_image(
    qtbot: "QtBot",
):
    viewer = ViewerModel()
    viewer.add_image(np.empty((4, 3)))
    viewer.add_image(np.empty((4, 3, 2)))
    assert viewer.layers.selection == {viewer.layers[1]}

    widget = make_metadata_widget(qtbot, viewer)

    assert axis_names(widget) == ("0", "1", "2")
    assert are_axis_widgets_visible(widget) == (True, True, True)


def test_init_with_one_selected_2d_image_and_one_unselected_3d_image(
    qtbot: "QtBot",
):
    viewer = ViewerModel()
    viewer.add_image(np.empty((4, 3, 2)))
    viewer.add_image(np.empty((4, 3)))
    assert viewer.layers.selection == {viewer.layers[1]}

    widget = make_metadata_widget(qtbot, viewer)

    assert axis_names(widget) == ("0", "1", "2")
    assert are_axis_widgets_visible(widget) == (False, True, True)


def test_selected_layer_from_2d_to_3d(qtbot: "QtBot"):
    viewer = ViewerModel()
    viewer.add_image(np.empty((4, 3, 2)))
    viewer.add_image(np.empty((4, 3)))
    assert viewer.layers.selection == {viewer.layers[1]}
    widget = make_metadata_widget(qtbot, viewer)
    assert are_axis_widgets_visible(widget) == (False, True, True)

    viewer.layers.selection = {viewer.layers[0]}

    assert are_axis_widgets_visible(widget) == (True, True, True)


def test_selected_layer_from_3d_to_2d(qtbot: "QtBot"):
    viewer = ViewerModel()
    viewer.add_image(np.empty((4, 3)))
    viewer.add_image(np.empty((4, 3, 2)))
    assert viewer.layers.selection == {viewer.layers[1]}
    widget = make_metadata_widget(qtbot, viewer)
    assert are_axis_widgets_visible(widget) == (True, True, True)

    viewer.layers.selection = {viewer.layers[0]}

    assert are_axis_widgets_visible(widget) == (False, True, True)


def test_add_2d_image_to_3d_image(qtbot: "QtBot"):
    viewer = ViewerModel()
    viewer.add_image(np.empty((4, 3, 2)))
    assert viewer.layers.selection == {viewer.layers[0]}
    widget = make_metadata_widget(qtbot, viewer)
    assert are_axis_widgets_visible(widget) == (True, True, True)

    viewer.add_image(np.empty((4, 3)))

    assert viewer.layers.selection == {viewer.layers[1]}
    assert are_axis_widgets_visible(widget) == (False, True, True)


def test_add_3d_image_to_2d_image(qtbot: "QtBot"):
    viewer = ViewerModel()
    viewer.add_image(np.empty((4, 3)))
    assert viewer.layers.selection == {viewer.layers[0]}
    widget = make_metadata_widget(qtbot, viewer)
    assert are_axis_widgets_visible(widget) == (True, True)

    viewer.add_image(np.empty((4, 3, 2)))

    assert viewer.layers.selection == {viewer.layers[1]}
    assert are_axis_widgets_visible(widget) == (True, True, True)


def test_remove_only_2d_image(qtbot: "QtBot"):
    viewer = ViewerModel()
    viewer.add_image(np.empty((4, 3)))
    assert viewer.layers.selection == {viewer.layers[0]}
    widget = make_metadata_widget(qtbot, viewer)
    assert are_axis_widgets_visible(widget) == (True, True)

    viewer.layers.pop()

    assert viewer.layers.selection == set()
    assert axis_names(widget) == ("0", "1")
    assert are_axis_widgets_visible(widget) == (False, False)


def test_remove_only_3d_image(qtbot: "QtBot"):
    viewer = ViewerModel()
    viewer.add_image(np.empty((4, 3, 2)))
    assert viewer.layers.selection == {viewer.layers[0]}
    widget = make_metadata_widget(qtbot, viewer)
    assert are_axis_widgets_visible(widget) == (True, True, True)

    viewer.layers.pop()

    assert viewer.layers.selection == set()
    assert are_axis_widgets_visible(widget) == (False, False)


def test_set_axis_name(qtbot: "QtBot"):
    viewer, widget = make_viewer_with_one_image_and_widget(qtbot)
    first_axis_widget = widget._axes_widget.axis_widgets()[0]
    layer = viewer.layers[0]
    new_name = "y"
    assert first_axis_widget.name.text() != new_name
    assert get_layer_axis_names(layer)[0] != new_name
    assert viewer.dims.axis_labels[0] != new_name

    first_axis_widget.name.setText(new_name)

    assert viewer.dims.axis_labels[0] == new_name
    assert get_layer_axis_names(layer)[0] == new_name


def test_set_axis_type(qtbot: "QtBot"):
    viewer, widget = make_viewer_with_one_image_and_widget(qtbot)
    first_axis_widget = widget._axes_widget.axis_widgets()[0]
    layer = viewer.layers[0]
    new_type = AxisType.CHANNEL
    assert first_axis_widget.name.text() != str(new_type)
    assert get_layer_axis_types(layer)[0] != new_type

    first_axis_widget.type.setCurrentText(str(new_type))

    assert get_layer_axis_types(layer)[0] == new_type


def test_set_viewer_axis_label(qtbot: "QtBot"):
    viewer, widget = make_viewer_with_one_image_and_widget(qtbot)
    first_axis_widget = widget._axes_widget.axis_widgets()[0]
    layer = viewer.layers[0]
    new_name = "y"
    assert viewer.dims.axis_labels[0] != new_name
    assert get_layer_axis_names(layer)[0] != new_name
    assert first_axis_widget.name.text() != new_name

    viewer.dims.axis_labels = [new_name, viewer.dims.axis_labels[1]]

    assert first_axis_widget.name.text() == new_name
    assert get_layer_axis_names(layer)[0] == new_name


def test_set_space_unit(qtbot: "QtBot"):
    viewer, widget = make_viewer_with_one_image_and_widget(qtbot)
    space_units_widget = widget._spatial_units
    layer = viewer.layers[0]
    new_unit = "millimeter"
    assert space_units_widget.currentText() != new_unit
    assert get_layer_axis_unit_names(layer)[0] != new_unit
    assert viewer.scale_bar.unit != new_unit

    space_units_widget.setCurrentText(new_unit)

    assert viewer.scale_bar.unit == new_unit
    assert get_layer_axis_unit_names(layer)[0] == new_unit


def test_set_viewer_scale_bar_unit(qtbot: "QtBot"):
    viewer, widget = make_viewer_with_one_image_and_widget(qtbot)
    space_units_widget = widget._spatial_units
    new_unit = "millimeter"
    assert viewer.scale_bar.unit != new_unit
    assert space_units_widget.currentText() != new_unit

    viewer.scale_bar.unit = new_unit

    assert space_units_widget.currentText() == new_unit


def test_set_viewer_scale_bar_unit_to_none(qtbot: "QtBot"):
    viewer, widget = make_viewer_with_one_image_and_widget(qtbot)
    space_units_widget = widget._spatial_units
    viewer.scale_bar.unit = "millimeter"
    assert space_units_widget.currentText() != "none"

    viewer.scale_bar.unit = None

    assert space_units_widget.currentText() == "none"


def test_set_viewer_scale_bar_unit_to_unknown(qtbot: "QtBot"):
    viewer, widget = make_viewer_with_one_image_and_widget(qtbot)
    viewer.scale_bar.unit = "millimeter"
    space_units_widget = widget._spatial_units
    assert space_units_widget.currentText() != "none"

    # Supported by pint/napari, but not supported by our widget.
    viewer.scale_bar.unit = "furlong"

    assert space_units_widget.currentText() == "none"


def test_set_viewer_scale_bar_unit_to_abbreviation(qtbot: "QtBot"):
    viewer, widget = make_viewer_with_one_image_and_widget(qtbot)
    space_units_widget = widget._spatial_units
    assert viewer.scale_bar.unit != "mm"
    assert space_units_widget.currentText() != "millimeter"

    viewer.scale_bar.unit = "mm"

    assert space_units_widget.currentText() == "millimeter"


def test_set_time_unit(qtbot: "QtBot"):
    viewer, widget = make_viewer_with_one_image_and_widget(qtbot)
    time_units_widget = widget._temporal_units
    name_type_widget = widget._axes_widget.axis_widgets()[0]
    name_type_widget.type.setCurrentText("time")
    layer = viewer.layers[0]
    new_unit = "millisecond"
    assert time_units_widget.currentText() != new_unit
    assert get_layer_axis_unit_names(layer)[0] != new_unit

    time_units_widget.setCurrentText(new_unit)

    assert get_layer_axis_unit_names(layer)[0] == new_unit


def test_set_layer_scale(qtbot: "QtBot"):
    viewer, widget = make_viewer_with_one_image_and_widget(qtbot)
    layer = viewer.layers[0]
    assert layer.scale[0] == 1
    pixel_width_widget = widget._spacing_widget._axis_widgets()[0].spacing
    assert pixel_width_widget.value() != 4.5

    layer.scale = (4.5, layer.scale[1])

    assert pixel_width_widget.value() == 4.5


def test_set_pixel_size(qtbot: "QtBot"):
    viewer, widget = make_viewer_with_one_image_and_widget(qtbot)
    layer = viewer.layers[0]
    pixel_width_widget = widget._spacing_widget._axis_widgets()[0].spacing
    assert pixel_width_widget.value() == 1
    assert layer.scale[0] != 4.5

    pixel_width_widget.setValue(4.5)

    assert layer.scale[0] == 4.5


<<<<<<< HEAD
def test_restore_defaults(qtbot: "QtBot"):
    viewer, widget = make_viewer_with_one_image_and_widget(qtbot)
    layer = viewer.layers[0]
    metadata: ExtraMetadata = layer.metadata[EXTRA_METADATA_KEY]
    metadata.original = OriginalMetadata(
        axes=(
            SpaceAxis(name="v", unit=SpaceUnits.CENTIMETER),
            SpaceAxis(name="u", unit=SpaceUnits.CENTIMETER),
        ),
        name="kermit",
        scale=(2, 3),
    )
    assert layer.name != metadata.original.name
    assert tuple(layer.scale) != metadata.original.scale
    assert tuple(metadata.axes) != metadata.original.axes

    widget._restore_defaults.click()

    assert layer.name == metadata.original.name
    assert tuple(layer.scale) == metadata.original.scale
    assert tuple(metadata.axes) == metadata.original.axes
=======
def test_add_image_with_existing_metadata(qtbot: "QtBot"):
    viewer = ViewerModel()
    widget = make_metadata_widget(qtbot, viewer)
    image = Image(np.zeros((4, 5, 6)), rgb=False)
    axes = [
        TimeAxis(name="t", unit=TimeUnits.SECOND),
        SpaceAxis(name="y", unit=SpaceUnits.MILLIMETER),
        SpaceAxis(name="x", unit=SpaceUnits.MILLIMETER),
    ]

    image.metadata[EXTRA_METADATA_KEY] = ExtraMetadata(axes=axes)
    assert viewer.dims.axis_labels != ("t", "y", "x")
    assert viewer.scale_bar.unit is None
    assert widget._spatial_units.currentText() != "millimeter"
    assert widget._temporal_units.currentText() != "second"

    viewer.add_layer(image)

    axes_after = image.metadata[EXTRA_METADATA_KEY].axes
    assert axes_after[0].name == "t"
    assert axes_after[1].name == "y"
    assert axes_after[2].name == "x"
    assert viewer.dims.axis_labels == ("t", "y", "x")
    assert axis_names(widget) == ("t", "y", "x")

    assert axes_after[0].get_type() == AxisType.TIME
    assert axes_after[1].get_type() == AxisType.SPACE
    assert axes_after[2].get_type() == AxisType.SPACE
    widget_axis_types = tuple(
        AxisType.from_name(w.type.currentText())
        for w in widget._axes_widget.axis_widgets()
    )
    assert widget_axis_types == (AxisType.TIME, AxisType.SPACE, AxisType.SPACE)

    assert axes_after[0].get_unit_name() == "second"
    assert axes_after[1].get_unit_name() == "millimeter"
    assert axes_after[2].get_unit_name() == "millimeter"
    assert viewer.scale_bar.unit == "millimeter"
    assert widget._spatial_units.currentText() == "millimeter"
    assert widget._temporal_units.currentText() == "second"
>>>>>>> 201758d5


def axis_names(widget: QMetadataWidget) -> Tuple[str, ...]:
    return widget._axes_widget.axis_names()


def are_axis_widgets_visible(widget: QMetadataWidget) -> Tuple[bool, ...]:
    axes_widget = widget._axes_widget
    return tuple(
        map(lambda w: w.isVisibleTo(widget), axes_widget.axis_widgets())
    )


def make_metadata_widget(
    qtbot: "QtBot", viewer: ViewerModel
) -> QMetadataWidget:
    widget = QMetadataWidget(viewer)
    qtbot.addWidget(widget)
    return widget


def make_viewer_with_one_image_and_widget(
    qtbot: "QtBot",
) -> Tuple[ViewerModel, QMetadataWidget]:
    viewer = ViewerModel()
    viewer.add_image(np.empty((4, 3)))
    assert viewer.layers.selection == {viewer.layers[0]}
    widget = make_metadata_widget(qtbot, viewer)
    return viewer, widget<|MERGE_RESOLUTION|>--- conflicted
+++ resolved
@@ -9,16 +9,11 @@
 from napari_metadata._model import (
     EXTRA_METADATA_KEY,
     ExtraMetadata,
-<<<<<<< HEAD
     OriginalMetadata,
-    SpaceAxis,
-    SpaceUnits,
-=======
     SpaceAxis,
     SpaceUnits,
     TimeAxis,
     TimeUnits,
->>>>>>> 201758d5
     get_layer_axis_names,
     get_layer_axis_types,
     get_layer_axis_unit_names,
@@ -309,7 +304,6 @@
     assert layer.scale[0] == 4.5
 
 
-<<<<<<< HEAD
 def test_restore_defaults(qtbot: "QtBot"):
     viewer, widget = make_viewer_with_one_image_and_widget(qtbot)
     layer = viewer.layers[0]
@@ -331,7 +325,8 @@
     assert layer.name == metadata.original.name
     assert tuple(layer.scale) == metadata.original.scale
     assert tuple(metadata.axes) == metadata.original.axes
-=======
+
+
 def test_add_image_with_existing_metadata(qtbot: "QtBot"):
     viewer = ViewerModel()
     widget = make_metadata_widget(qtbot, viewer)
@@ -372,7 +367,6 @@
     assert viewer.scale_bar.unit == "millimeter"
     assert widget._spatial_units.currentText() == "millimeter"
     assert widget._temporal_units.currentText() == "second"
->>>>>>> 201758d5
 
 
 def axis_names(widget: QMetadataWidget) -> Tuple[str, ...]:
