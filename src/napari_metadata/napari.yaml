--- conflicted
+++ resolved
@@ -11,15 +11,12 @@
     - id: napari-metadata.make_metadata_qwidget
       python_name: napari_metadata._widget:QMetadataWidget
       title: Make metadata Qt widget
-<<<<<<< HEAD
     - id: napari-metadata.read_image
       python_name: napari_metadata._reader:napari_get_reader
-      title: Read image
-=======
+      title: Read image with metadata
     - id: napari-metadata.write_image
       python_name: napari_metadata._writer:write_image
       title: Write image with metadata
->>>>>>> 65cc0ee8
   sample_data:
     - command: napari-metadata.make_cells_3d_sample_data
       display_name: Cells 3D
@@ -32,7 +29,6 @@
       filename_patterns:
       - '*.zarr'
       accepts_directories: true
-
   widgets:
     - command: napari-metadata.make_metadata_qwidget
       display_name: Layer metadata
