--- conflicted
+++ resolved
@@ -79,22 +79,6 @@
     axes: List[Axis]
     original: Optional[OriginalMetadata] = None
 
-<<<<<<< HEAD
-    @classmethod
-    def from_layer(cls, layer: "Layer") -> "ExtraMetadata":
-        axes = [SpaceAxis(name=str(i)) for i in range(layer.ndim)]
-        original = OriginalMetadata(
-            axes=tuple(deepcopy(axes)),
-            name=layer.name,
-            scale=tuple(layer.scale),
-        )
-        return ExtraMetadata(
-            axes=axes,
-            original=original,
-        )
-
-=======
->>>>>>> 201758d5
 
 def get_layer_extra_metadata(layer: "Layer") -> Optional[ExtraMetadata]:
     return layer.metadata.get(EXTRA_METADATA_KEY)
@@ -201,5 +185,13 @@
             SpaceAxis(name=name)
             for name in viewer.dims.axis_labels[-layer.ndim :]  # noqa
         ]
-        layer.metadata[EXTRA_METADATA_KEY] = ExtraMetadata(axes=axes)
+        original = OriginalMetadata(
+            axes=tuple(deepcopy(axes)),
+            name=layer.name,
+            scale=tuple(layer.scale),
+        )
+        layer.metadata[EXTRA_METADATA_KEY] = ExtraMetadata(
+            axes=axes,
+            original=original,
+        )
     return layer