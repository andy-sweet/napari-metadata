from copy import deepcopy
from typing import TYPE_CHECKING, Optional, Tuple

from qtpy.QtWidgets import (
    QComboBox,
    QGridLayout,
    QHBoxLayout,
    QLabel,
    QLineEdit,
    QPushButton,
    QVBoxLayout,
    QWidget,
)

from napari_metadata._axes_name_type_widget import AxesNameTypeWidget
from napari_metadata._axes_spacing_widget import AxesSpacingWidget
from napari_metadata._model import (
    EXTRA_METADATA_KEY,
    ExtraMetadata,
    coerce_layer_extra_metadata,
    get_layer_time_unit,
    set_layer_space_unit,
    set_layer_time_unit,
)
from napari_metadata._space_units import SpaceUnits
from napari_metadata._spatial_units_combo_box import SpatialUnitsComboBox
from napari_metadata._time_units import TimeUnits

if TYPE_CHECKING:
    from napari.components import ViewerModel
    from napari.layers import Layer


class QMetadataWidget(QWidget):
    def __init__(self, napari_viewer: "ViewerModel"):
        super().__init__()
        self.viewer = napari_viewer
        self._selected_layer = None

        self.viewer.layers.selection.events.changed.connect(
            self._on_selected_layers_changed
        )

        layout = QVBoxLayout()
        self.setLayout(layout)

        self._attribute_widget = QWidget()
        layout.addWidget(self._attribute_widget)

        self._attribute_layout = QGridLayout()
        self._attribute_layout.setContentsMargins(0, 0, 0, 0)
        self._attribute_widget.setLayout(self._attribute_layout)

        self._name = QLineEdit()
        self._add_attribute_row("Channel name", self._name)
        self._name.textChanged.connect(self._on_name_changed)

        self._file_path = self._add_readonly_attribute_row("File name")
        self._plugin = self._add_readonly_attribute_row("Plugin")
        self._data_shape = self._add_readonly_attribute_row("Array shape")
        self._data_type = self._add_readonly_attribute_row("Data type")

        self._axes_widget = AxesNameTypeWidget(napari_viewer)
        self._add_attribute_row("Dimensions", self._axes_widget)

        self._spacing_widget = AxesSpacingWidget(napari_viewer)
        self._add_attribute_row("Spacing", self._spacing_widget)

        self._spatial_units = SpatialUnitsComboBox(napari_viewer)
        self._add_attribute_row("Spatial units", self._spatial_units)
        self._spatial_units.currentTextChanged.connect(
            self._on_spatial_units_changed
        )

        self._temporal_units = QComboBox()
        self._temporal_units.addItems(TimeUnits.names())
        self._add_attribute_row("Temporal units", self._temporal_units)
        self._temporal_units.currentTextChanged.connect(
            self._on_temporal_units_changed
        )

        restore_layout = QHBoxLayout()
        restore_layout.addStretch(1)
        self._restore_defaults = QPushButton("Restore defaults")
        self._restore_defaults.clicked.connect(self._on_restore_clicked)
        restore_layout.addWidget(self._restore_defaults)
        layout.addLayout(restore_layout)

        layout.addStretch(1)

        view_controls = QHBoxLayout()
        self._show_full = QPushButton()
        self._show_full.setChecked(False)
        self._show_full.setCheckable(True)
        self._show_full.toggled.connect(self._on_show_full_toggled)

        view_controls.addWidget(self._show_full)
        view_controls.addStretch(1)
        self._close_button = QPushButton()
        # TODO: dock widget should be closed when clicked.
        view_controls.addWidget(self._close_button)

        self._on_show_full_toggled()

        layout.addLayout(view_controls)

        self._on_selected_layers_changed()

<<<<<<< HEAD
    def _on_restore_clicked(self) -> None:
        if layer := self._get_selected_layer():
            metadata: ExtraMetadata = layer.metadata[EXTRA_METADATA_KEY]
            if original := metadata.original:
                metadata.axes = list(deepcopy(original.axes))
                layer.name = original.name
                layer.scale = original.scale
                self._axes_widget.set_selected_layer(layer)

    def _update_all_layers_extra_metadata(self) -> None:
=======
    def _on_spatial_units_changed(self):
>>>>>>> 201758d5
        space_unit = SpaceUnits.from_name(self._spatial_units.currentText())
        if space_unit is None:
            space_unit = SpaceUnits.NONE
        for layer in self.viewer.layers:
            set_layer_space_unit(layer, space_unit)

    def _on_temporal_units_changed(self):
        time_unit = TimeUnits.from_name(self._temporal_units.currentText())
        if time_unit is None:
            time_unit = TimeUnits.NONE
        for layer in self.viewer.layers:
            set_layer_time_unit(layer, time_unit)

    def _on_show_full_toggled(self) -> None:
        show_full = self._show_full.isChecked()
        if show_full:
            self._show_full.setText("View editable metadata")
            self._close_button.setText("Close")
        else:
            self._show_full.setText("View full metadata")
            self._close_button.setText("Cancel")

        for row in range(self._attribute_layout.rowCount()):
            item = self._attribute_layout.itemAtPosition(row, 1)
            if item is not None:
                widget = item.widget()
                if isinstance(widget, QLineEdit) and widget.isReadOnly():
                    self._set_attribute_row_visible(row, show_full)

    def _on_name_changed(self) -> None:
        if layer := self._get_selected_layer():
            layer.name = self._name.text()

    def _set_attribute_row_visible(self, row: int, visible: bool) -> None:
        for column in range(self._attribute_layout.columnCount()):
            item = self._attribute_layout.itemAtPosition(row, column)
            item.widget().setVisible(visible)

    def _add_attribute_row(self, name: str, widget: QWidget) -> None:
        layout = self._attribute_widget.layout()
        row = layout.rowCount()
        layout.addWidget(QLabel(name), row, 0)
        layout.addWidget(widget, row, 1)

    def _add_readonly_attribute_row(self, name: str) -> None:
        widget = QLineEdit()
        widget.setReadOnly(True)
        self._add_attribute_row(name, widget)
        return widget

    def _on_selected_layers_changed(self) -> None:
        layer = self._get_selected_layer()

        if layer == self._selected_layer:
            # TODO: check if this can actually occur.
            return

        # TODO: declare dependency between metadata attribute and layer state
        # to make connections more automatic.
        if self._selected_layer is not None:
            self._selected_layer.events.name.disconnect(
                self._on_selected_layer_name_changed
            )
            self._selected_layer.events.data.disconnect(
                self._on_selected_layer_data_changed
            )

        layer = coerce_layer_extra_metadata(self.viewer, layer)

        if layer is not None:
            self._name.setText(layer.name)
            self._file_path.setText(str(layer.source.path))
            self._plugin.setText(self._get_plugin_info(layer))
            self._data_shape.setText(str(layer.data.shape))
            self._data_type.setText(str(layer.data.dtype))

            layer.events.name.connect(self._on_selected_layer_name_changed)
            layer.events.data.connect(self._on_selected_layer_data_changed)

            self._attribute_widget.show()
        else:
            self._attribute_widget.hide()

        self._spatial_units.set_selected_layer(layer)
        self._axes_widget.set_selected_layer(layer)
        self._spacing_widget.set_selected_layer(layer)
        if layer is not None:
            time_unit = str(get_layer_time_unit(layer))
            self._temporal_units.setCurrentText(time_unit)

        self._selected_layer = layer

    def _get_axis_names(self, layer: "Layer") -> Tuple[str, ...]:
        return self._axes_widget._layer_axis_names(layer)

    def _get_plugin_info(self, layer: "Layer") -> str:
        source = layer.source
        return (
            str(source.reader_plugin)
            if source.sample is None
            else str(source.sample)
        )

    def _get_selected_layer(self) -> Optional["Layer"]:
        selection = self.viewer.layers.selection
        return next(iter(selection)) if len(selection) > 0 else None

    def _on_selected_layer_name_changed(self) -> None:
        if layer := self._get_selected_layer():
            self._name.setText(layer.name)

    def _on_selected_layer_data_changed(self) -> None:
        if layer := self._get_selected_layer():
            self._data_shape.setText(str(layer.data.shape))
            self._data_type.setText(str(layer.data.dtype))<|MERGE_RESOLUTION|>--- conflicted
+++ resolved
@@ -106,7 +106,6 @@
 
         self._on_selected_layers_changed()
 
-<<<<<<< HEAD
     def _on_restore_clicked(self) -> None:
         if layer := self._get_selected_layer():
             metadata: ExtraMetadata = layer.metadata[EXTRA_METADATA_KEY]
@@ -116,10 +115,7 @@
                 layer.scale = original.scale
                 self._axes_widget.set_selected_layer(layer)
 
-    def _update_all_layers_extra_metadata(self) -> None:
-=======
     def _on_spatial_units_changed(self):
->>>>>>> 201758d5
         space_unit = SpaceUnits.from_name(self._spatial_units.currentText())
         if space_unit is None:
             space_unit = SpaceUnits.NONE
